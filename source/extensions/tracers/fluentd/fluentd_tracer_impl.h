#pragma once

#include <chrono>

#include "envoy/config/trace/v3/fluentd.pb.h"
#include "envoy/config/trace/v3/fluentd.pb.validate.h"
#include "envoy/thread_local/thread_local.h"
#include "envoy/tracing/trace_driver.h"

#include "source/common/common/logger.h"
#include "source/common/common/statusor.h"
#include "source/common/http/header_map_impl.h"
#include "source/common/tracing/trace_context_impl.h"
#include "source/extensions/tracers/common/factory_base.h"

#include "absl/strings/string_view.h"

namespace Envoy {
namespace Extensions {
namespace Tracers {
namespace Fluentd {

using FluentdConfig = envoy::config::trace::v3::FluentdConfig;
using FluentdConfigSharedPtr = std::shared_ptr<FluentdConfig>;

static constexpr uint64_t DefaultBaseBackoffIntervalMs = 500;
static constexpr uint64_t DefaultMaxBackoffIntervalFactor = 10;
static constexpr uint64_t DefaultBufferFlushIntervalMs = 1000;
static constexpr uint64_t DefaultMaxBufferSize = 16384;

// Entry represents a single Fluentd message, msgpack format based, as specified in:
// https://github.com/fluent/fluentd/wiki/Forward-Protocol-Specification-v1#entry
class Entry {
public:
  Entry(const Entry&) = delete;
  Entry& operator=(const Entry&) = delete;
  Entry(uint64_t time, std::map<std::string, std::string>&& record)
      : time_(time), record_(std::move(record)) {}

  const uint64_t time_;
  const std::map<std::string, std::string> record_;
};

using EntryPtr = std::unique_ptr<Entry>;

// Span context definitions
class SpanContext {
public:
  SpanContext() = default;
  SpanContext(const absl::string_view& version, const absl::string_view& trace_id,
              const absl::string_view& parent_id, bool sampled, const absl::string_view& tracestate)
      : version_(version), trace_id_(trace_id), parent_id_(parent_id), sampled_(sampled),
        tracestate_(tracestate) {}

  const std::string& version() const { return version_; }

  const std::string& traceId() const { return trace_id_; }

  const std::string& parentId() const { return parent_id_; }

  bool sampled() const { return sampled_; }

  const std::string& tracestate() const { return tracestate_; }

private:
  const std::string version_;
  const std::string trace_id_;
  const std::string parent_id_;
  const bool sampled_{false};
  const std::string tracestate_;
};

// Trace context definitions
class FluentdConstantValues {
public:
  const Tracing::TraceContextHandler TRACE_PARENT{"traceparent"};
  const Tracing::TraceContextHandler TRACE_STATE{"tracestate"};
};

using FluentdConstants = ConstSingleton<FluentdConstantValues>;

// SpanContextExtractor extracts the span context from the trace context
class SpanContextExtractor {
public:
  SpanContextExtractor(Tracing::TraceContext& trace_context);
  ~SpanContextExtractor();
  absl::StatusOr<SpanContext> extractSpanContext();
  bool propagationHeaderPresent();

private:
  const Tracing::TraceContext& trace_context_;
};

// Template for a Fluentd tracer
class FluentdTracer {
public:
  virtual ~FluentdTracer() = default;

  /**
   * Send the Fluentd formatted message over the upstream TCP connection.
   */
  virtual void trace(EntryPtr&& entry) PURE;
};

// Fluentd tracer stats
#define TRACER_FLUENTD_STATS(COUNTER, GAUGE)                                                       \
  COUNTER(entries_lost)                                                                            \
  COUNTER(entries_buffered)                                                                        \
  COUNTER(events_sent)                                                                             \
  COUNTER(reconnect_attempts)                                                                      \
  COUNTER(connections_closed)

struct TracerFluentdStats {
  TRACER_FLUENTD_STATS(GENERATE_COUNTER_STRUCT, GENERATE_GAUGE_STRUCT)
};

// FluentdTracerImpl implements a FluentdTracer, handling tracing and buffer/connection logic
class FluentdTracerImpl : public Tcp::AsyncTcpClientCallbacks,
                          public FluentdTracer,
                          public std::enable_shared_from_this<FluentdTracerImpl>,
                          public Logger::Loggable<Logger::Id::tracing> {
public:
  FluentdTracerImpl(Upstream::ThreadLocalCluster& cluster, Tcp::AsyncTcpClientPtr client,
                    Event::Dispatcher& dispatcher, const FluentdConfig& config,
                    BackOffStrategyPtr backoff_strategy, Stats::Scope& parent_scope,
<<<<<<< HEAD
                    Random::RandomGenerator& random);
=======
                    Random::RandomGenerator& random, TimeSource& time_source);
>>>>>>> 1bb5ed6e

  // Tcp::AsyncTcpClientCallbacks
  void onEvent(Network::ConnectionEvent event) override;
  void onAboveWriteBufferHighWatermark() override {}
  void onBelowWriteBufferLowWatermark() override {}
  void onData(Buffer::Instance&, bool) override {}

  Tracing::SpanPtr startSpan(Tracing::TraceContext& trace_context, SystemTime start_time,
                             const std::string& operation_name, Tracing::Decision tracing_decision);

  Tracing::SpanPtr startSpan(Tracing::TraceContext& trace_context, SystemTime start_time,
                             const std::string& operation_name, Tracing::Decision tracing_decision,
                             const SpanContext& previous_span_context);

  // FluentdTracer
  void trace(EntryPtr&& entry) override;

private:
  void flush();
  void connect();
  void maybeReconnect();
  void onBackoffCallback();
  void setDisconnected();
  void clearBuffer();

  bool disconnected_ = false;
  bool connecting_ = false;
  std::string tag_;
  std::string id_;
  uint32_t connect_attempts_{0};
  absl::optional<uint32_t> max_connect_attempts_{};
  const Stats::ScopeSharedPtr stats_scope_;
  TracerFluentdStats fluentd_stats_;
  std::vector<EntryPtr> entries_;
  uint64_t approximate_message_size_bytes_ = 0;
  Upstream::ThreadLocalCluster& cluster_;
  const BackOffStrategyPtr backoff_strategy_;
  const Tcp::AsyncTcpClientPtr client_;
  const std::chrono::milliseconds buffer_flush_interval_msec_;
  const uint64_t max_buffer_size_bytes_;
  const Event::TimerPtr retry_timer_;
  const Event::TimerPtr flush_timer_;
  std::map<std::string, std::string> option_;
  Random::RandomGenerator& random_;
  TimeSource& time_source_;
};

using FluentdTracerWeakPtr = std::weak_ptr<FluentdTracerImpl>;
using FluentdTracerSharedPtr = std::shared_ptr<FluentdTracerImpl>;

// FluentdTracerCache is used to cache entries before they are sent to the Fluentd server
class FluentdTracerCache {
public:
  virtual ~FluentdTracerCache() = default;

  /**
   * Get existing tracer or create a new one for the given configuration.
   * @return FluentdTracerSharedPtr ready for logging requests.
   */
  virtual FluentdTracerSharedPtr getOrCreateTracer(const FluentdConfigSharedPtr config,
                                                   Random::RandomGenerator& random,
                                                   TimeSource& time_source) PURE;
};

using FluentdTracerCacheSharedPtr = std::shared_ptr<FluentdTracerCache>;

// Implementation of the FluentdTracerCache as a thread-local cache
class FluentdTracerCacheImpl : public Singleton::Instance, public FluentdTracerCache {
public:
  FluentdTracerCacheImpl(Upstream::ClusterManager& cluster_manager, Stats::Scope& parent_scope,
                         ThreadLocal::SlotAllocator& tls);

  // FluentdTracerCache
  FluentdTracerSharedPtr getOrCreateTracer(const FluentdConfigSharedPtr config,
                                           Random::RandomGenerator& random,
                                           TimeSource& time_source) override;

private:
  /**
   * Per-thread cache.
   */
  struct ThreadLocalCache : public ThreadLocal::ThreadLocalObject {
    ThreadLocalCache(Event::Dispatcher& dispatcher) : dispatcher_(dispatcher) {}

    Event::Dispatcher& dispatcher_;
    // Tracers indexed by the hash of tracer's configuration.
    absl::flat_hash_map<std::size_t, FluentdTracerWeakPtr> tracers_;
  };

  Upstream::ClusterManager& cluster_manager_;
  Stats::ScopeSharedPtr stats_scope_;
  ThreadLocal::SlotPtr tls_slot_;
};

using TracerPtr = std::unique_ptr<FluentdTracerImpl>;

// Driver manages and creates Fluentd tracers
class Driver : Logger::Loggable<Logger::Id::tracing>, public Tracing::Driver {
public:
  Driver(const FluentdConfigSharedPtr fluentd_config,
         Server::Configuration::TracerFactoryContext& context,
         FluentdTracerCacheSharedPtr tracer_cache);

  // Tracing::Driver
  Tracing::SpanPtr startSpan(const Tracing::Config& config, Tracing::TraceContext& trace_context,
                             const StreamInfo::StreamInfo& stream_info,
                             const std::string& operation_name,
                             Tracing::Decision tracing_decision) override;

private:
  class ThreadLocalTracer : public ThreadLocal::ThreadLocalObject {
  public:
    ThreadLocalTracer(FluentdTracerSharedPtr tracer) : tracer_(std::move(tracer)) {}

    FluentdTracerImpl& tracer() { return *tracer_; }

    FluentdTracerSharedPtr tracer_;
  };

private:
  ThreadLocal::SlotPtr tls_slot_;
  const FluentdConfigSharedPtr fluentd_config_;
  FluentdTracerCacheSharedPtr tracer_cache_;
};

// Span holds the span context and handles span operations
class Span : public Tracing::Span {
public:
  Span(Tracing::TraceContext& trace_context, SystemTime start_time,
       const std::string& operation_name, Tracing::Decision tracing_decision,
       FluentdTracerSharedPtr tracer, const SpanContext& span_context);

  // Tracing::Span
  void setOperation(absl::string_view operation) override;
  void setTag(absl::string_view name, absl::string_view value) override;
  void log(SystemTime timestamp, const std::string& event) override;
  void finishSpan() override;
  void injectContext(Tracing::TraceContext& trace_context,
                     const Tracing::UpstreamContext& upstream) override;
  Tracing::SpanPtr spawnChild(const Tracing::Config& config, const std::string& name,
                              SystemTime start_time) override;
  void setSampled(bool sampled) override;
  bool sampled() const { return sampled_; }
  std::string getBaggage(absl::string_view key) override;
  void setBaggage(absl::string_view key, absl::string_view value) override;
  std::string getTraceId() const override;
  std::string getSpanId() const override;

private:
  // config
  Tracing::TraceContext& trace_context_;
  SystemTime start_time_;
  std::string operation_;
  Tracing::Decision tracing_decision_;

  FluentdTracerSharedPtr tracer_;
  SpanContext span_context_;
  std::map<std::string, std::string> tags_;
  bool sampled_;
};

} // namespace Fluentd
} // namespace Tracers
} // namespace Extensions
} // namespace Envoy<|MERGE_RESOLUTION|>--- conflicted
+++ resolved
@@ -123,11 +123,7 @@
   FluentdTracerImpl(Upstream::ThreadLocalCluster& cluster, Tcp::AsyncTcpClientPtr client,
                     Event::Dispatcher& dispatcher, const FluentdConfig& config,
                     BackOffStrategyPtr backoff_strategy, Stats::Scope& parent_scope,
-<<<<<<< HEAD
-                    Random::RandomGenerator& random);
-=======
                     Random::RandomGenerator& random, TimeSource& time_source);
->>>>>>> 1bb5ed6e
 
   // Tcp::AsyncTcpClientCallbacks
   void onEvent(Network::ConnectionEvent event) override;
